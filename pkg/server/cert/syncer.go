package cert

import (
	"context"
	"fmt"
	"reflect"
	"sort"
	"sync"
	"time"

	ctrlcontext "github.com/loft-sh/vcluster/cmd/vcluster/context"
	"github.com/loft-sh/vcluster/pkg/controllers/resources/nodes/nodeservice"
	"github.com/loft-sh/vcluster/pkg/util/translate"
	corev1 "k8s.io/api/core/v1"
	"k8s.io/apimachinery/pkg/types"
	"k8s.io/apimachinery/pkg/util/wait"
	"k8s.io/apiserver/pkg/server/dynamiccertificates"
	"k8s.io/klog"
	"sigs.k8s.io/controller-runtime/pkg/client"
)

type Syncer interface {
	dynamiccertificates.Notifier
	dynamiccertificates.ControllerRunner
	dynamiccertificates.CertKeyContentProvider
}

func NewSyncer(currentNamespace string, currentNamespaceClient client.Client, options *ctrlcontext.VirtualClusterOptions) (Syncer, error) {
	return &syncer{
		clusterDomain: options.ClusterDomain,

		serverCaKey:  options.ServerCaKey,
		serverCaCert: options.ServerCaCert,

<<<<<<< HEAD
		addSANs:   options.TlsSANs,
		listeners: []dynamiccertificates.Listener{},
=======
		addSANs:   ctx.Options.TLSSANs,
		listeners: []dynamiccertificates.Listener{},

		serviceName:           ctx.Options.ServiceName,
		currentNamespace:      ctx.CurrentNamespace,
		currentNamespaceCient: ctx.CurrentNamespaceClient,
>>>>>>> 221c8d1a

		serviceName:           options.ServiceName,
		currentNamespace:      currentNamespace,
		currentNamespaceCient: currentNamespaceClient,
	}, nil
}

type syncer struct {
	clusterDomain string

	serverCaCert string
	serverCaKey  string

	addSANs []string

	serviceName           string
	currentNamespace      string
	currentNamespaceCient client.Client

	listeners []dynamiccertificates.Listener

	currentCertMutex sync.RWMutex
	currentCert      []byte
	currentKey       []byte
	currentSANs      []string
}

func (s *syncer) Name() string {
	return "apiserver"
}

func (s *syncer) CurrentCertKeyContent() ([]byte, []byte) {
	s.currentCertMutex.RLock()
	defer s.currentCertMutex.RUnlock()

	return s.currentCert, s.currentKey
}

func (s *syncer) AddListener(listener dynamiccertificates.Listener) {
	s.currentCertMutex.Lock()
	defer s.currentCertMutex.Unlock()

	s.listeners = append(s.listeners, listener)
}

func (s *syncer) getSANs() ([]string, error) {
	retSANs := []string{}

	// get cluster ip of target service
	svc := &corev1.Service{}
	err := s.currentNamespaceCient.Get(context.TODO(), types.NamespacedName{
		Namespace: s.currentNamespace,
		Name:      s.serviceName,
	}, svc)
	if err != nil {
		return nil, fmt.Errorf("error getting vcluster service %s/%s: %v", s.currentNamespace, s.serviceName, err)
	} else if svc.Spec.ClusterIP == "" {
		return nil, fmt.Errorf("target service %s/%s is missing a clusterIP", s.currentNamespace, s.serviceName)
	}

	// get load balancer ip
	for _, ing := range svc.Status.LoadBalancer.Ingress {
		if ing.IP != "" {
			retSANs = append(retSANs, ing.IP)
		}
		if ing.Hostname != "" {
			retSANs = append(retSANs, ing.Hostname)
		}
	}

	retSANs = append(retSANs, svc.Spec.ClusterIP)

	// get cluster ips of node services
	svcs := &corev1.ServiceList{}
	err = s.currentNamespaceCient.List(context.TODO(), svcs, client.InNamespace(s.currentNamespace), client.MatchingLabels{nodeservice.ServiceClusterLabel: translate.Suffix})
	if err != nil {
		return nil, err
	}
	for _, svc := range svcs.Items {
		if svc.Spec.ClusterIP == "" {
			continue
		}

		retSANs = append(retSANs, svc.Spec.ClusterIP)
	}

	// make sure other sans are there as well
	retSANs = append(retSANs, s.addSANs...)
	sort.Strings(retSANs)

	return retSANs, nil
}

func (s *syncer) RunOnce() error {
	s.currentCertMutex.Lock()
	defer s.currentCertMutex.Unlock()

	extraSANs, err := s.getSANs()
	if err != nil {
		return err
	}

	return s.regen(extraSANs)
}

func (s *syncer) regen(extraSANs []string) error {
	klog.Infof("Generating serving cert for service ips: %v", extraSANs)

	// GenServingCerts will write generated or updated cert/key to s.currentCert, s.currentKey
	cert, key, _, err := GenServingCerts(s.serverCaCert, s.serverCaKey, s.currentCert, s.currentKey, s.clusterDomain, extraSANs)
	if err != nil {
		return err
	}
	s.currentCert = cert
	s.currentKey = key

	s.currentSANs = extraSANs
	return nil
}

func (s *syncer) Run(workers int, stopCh <-chan struct{}) {
	wait.JitterUntil(func() {
		extraSANs, err := s.getSANs()
		if err != nil {
			klog.Infof("Error retrieving SANs: %v", err)
			return
		}

		s.currentCertMutex.Lock()
		defer s.currentCertMutex.Unlock()

		if !reflect.DeepEqual(extraSANs, s.currentSANs) {
			err = s.regen(extraSANs)
			if err != nil {
				klog.Infof("Error regenerating certificate: %v", err)
				return
			}

			for _, l := range s.listeners {
				l.Enqueue()
			}
		}
	}, time.Second*2, 1.25, true, stopCh)
}<|MERGE_RESOLUTION|>--- conflicted
+++ resolved
@@ -32,17 +32,8 @@
 		serverCaKey:  options.ServerCaKey,
 		serverCaCert: options.ServerCaCert,
 
-<<<<<<< HEAD
-		addSANs:   options.TlsSANs,
+		addSANs:   options.TLSSANs,
 		listeners: []dynamiccertificates.Listener{},
-=======
-		addSANs:   ctx.Options.TLSSANs,
-		listeners: []dynamiccertificates.Listener{},
-
-		serviceName:           ctx.Options.ServiceName,
-		currentNamespace:      ctx.CurrentNamespace,
-		currentNamespaceCient: ctx.CurrentNamespaceClient,
->>>>>>> 221c8d1a
 
 		serviceName:           options.ServiceName,
 		currentNamespace:      currentNamespace,
