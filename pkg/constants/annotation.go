package constants

const (
	SkipTranslationAnnotation = "vcluster.loft.sh/skip-translate"
	SyncResourceAnnotation    = "vcluster.loft.sh/force-sync"

<<<<<<< HEAD
	PausedAnnotation         = "loft.sh/paused"
	PausedReplicasAnnotation = "loft.sh/paused-replicas"
=======
	PausedAnnotation = "loft.sh/paused"

	// NodeSuffix is the dns suffix for our nodes
	NodeSuffix = "nodes.vcluster.com"

	// KubeletPort is the port we pretend the kubelet is running under
	KubeletPort = int32(10250)
>>>>>>> d5091f17
)<|MERGE_RESOLUTION|>--- conflicted
+++ resolved
@@ -4,16 +4,12 @@
 	SkipTranslationAnnotation = "vcluster.loft.sh/skip-translate"
 	SyncResourceAnnotation    = "vcluster.loft.sh/force-sync"
 
-<<<<<<< HEAD
 	PausedAnnotation         = "loft.sh/paused"
 	PausedReplicasAnnotation = "loft.sh/paused-replicas"
-=======
-	PausedAnnotation = "loft.sh/paused"
 
 	// NodeSuffix is the dns suffix for our nodes
 	NodeSuffix = "nodes.vcluster.com"
 
 	// KubeletPort is the port we pretend the kubelet is running under
 	KubeletPort = int32(10250)
->>>>>>> d5091f17
 )